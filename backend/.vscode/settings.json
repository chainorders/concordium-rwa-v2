--- conflicted
+++ resolved
@@ -25,16 +25,13 @@
     ],
     "rust-analyzer.diagnostics.styleLints.enable": true,
     "rust-analyzer.check.overrideCommand": [
-<<<<<<< HEAD
         "cargo",
         "clippy",
         "--no-deps",
         "--message-format=json",
         "--all-targets"
-    ]
-=======
-        "cargo", "clippy", "--no-deps", "--message-format=json", "--all-targets"
     ],
-    "rust-analyzer.server.extraEnv": { "RUSTUP_TOOLCHAIN": "stable" }
->>>>>>> eaaa488d
+    "rust-analyzer.server.extraEnv": {
+        "RUSTUP_TOOLCHAIN": "stable"
+    }
 }